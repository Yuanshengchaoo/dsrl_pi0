--- conflicted
+++ resolved
@@ -252,14 +252,7 @@
     rewards = []
     action_list = []
     obs_list = []
-<<<<<<< HEAD
     chunk_info_list = []
-=======
-    actions = None
-
-    noise_chunk_length = getattr(variant, 'noise_chunk_length', agent.action_chunk_shape[0])
-    action_dim = agent.action_chunk_shape[-1]
->>>>>>> 9f7c076b
 
     for t in tqdm(range(max_timesteps)):
         curr_image = obs_to_img(obs, variant)
@@ -284,7 +277,6 @@
             obs_pi_zero = obs_to_pi_zero_input(obs, variant)
             if i == 0:
                 # for initial round of data collection, we sample from standard gaussian noise
-<<<<<<< HEAD
                 noise = jax.random.normal(key, (1, *agent.action_chunk_shape))
                 noise_repeat = jax.numpy.repeat(noise[:, -1:, :], 50 - noise.shape[1], axis=1)
                 noise = jax.numpy.concatenate([noise, noise_repeat], axis=1)
@@ -299,18 +291,6 @@
                 chunk_info_list.append(agent.last_sample_info)
 
             actions = agent_dp.infer(obs_pi_zero, noise=noise)["actions"]
-=======
-                base_noise = jax.random.normal(key, (1, *action_chunk_shape))
-                actions_noise = np.asarray(base_noise)[0, :noise_chunk_length, :]
-            else:
-                # sac agent predicts the noise for diffusion model
-                actions_noise = agent.sample_actions(obs_dict)
-                actions_noise = np.asarray(actions_noise).reshape(action_chunk_shape)
-                base_noise = jax.numpy.asarray(actions_noise[None])
-            noise = pad_noise_to_horizon(base_noise)
-
-            actions = np.asarray(agent_dp.infer(obs_pi_zero, noise=np.asarray(noise))["actions"])
->>>>>>> 9f7c076b
             action_list.append(actions_noise)
             obs_list.append(obs_dict)
 
