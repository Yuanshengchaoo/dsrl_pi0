--- conflicted
+++ resolved
@@ -265,7 +265,6 @@
             obs_pi_zero = obs_to_pi_zero_input(obs, variant)
             if i == 0:
                 # for initial round of data collection, we sample from standard gaussian noise
-<<<<<<< HEAD
                 base_noise = jax.random.normal(key, (1, *action_chunk_shape))
                 actions_noise = np.asarray(base_noise)[0, :noise_chunk_length, :]
             else:
@@ -276,20 +275,6 @@
             noise = pad_noise_to_horizon(base_noise)
 
             actions = np.asarray(agent_dp.infer(obs_pi_zero, noise=np.asarray(noise))["actions"])
-=======
-                noise = jax.random.normal(key, (1, noise_chunk_length, action_dim))
-                noise_repeat = jax.numpy.repeat(noise[:, -1:, :], 50 - noise.shape[1], axis=1)
-                noise = jax.numpy.concatenate([noise, noise_repeat], axis=1)
-                actions_noise = noise[0, :noise_chunk_length, :]
-            else:
-                # sac agent predicts the noise for diffusion model
-                actions_noise = agent.sample_actions(obs_dict)
-                actions_noise = np.reshape(actions_noise, (noise_chunk_length, action_dim))
-                noise = np.repeat(actions_noise[-1:, :], 50 - actions_noise.shape[0], axis=0)
-                noise = jax.numpy.concatenate([actions_noise, noise], axis=0)[None]
-
-            actions = agent_dp.infer(obs_pi_zero, noise=noise)["actions"]
->>>>>>> 286220ea
             action_list.append(actions_noise)
             obs_list.append(obs_dict)
 
@@ -359,7 +344,6 @@
     episode_lens = []
 
     rng = jax.random.PRNGKey(variant.seed+456)
-<<<<<<< HEAD
     action_chunk_shape = agent.action_chunk_shape
     noise_chunk_length = action_chunk_shape[0]
 
@@ -371,10 +355,6 @@
         elif extra < 0:
             noise_seq = noise_seq[:, :diffusion_steps, :]
         return noise_seq
-=======
-    noise_chunk_length = getattr(variant, 'noise_chunk_length', agent.action_chunk_shape[0])
-    action_dim = agent.action_chunk_shape[-1]
->>>>>>> 286220ea
 
     for rollout_id in range(variant.eval_episodes):
         if 'libero' in variant.env:
@@ -412,20 +392,12 @@
                     actions_noise = np.asarray(base_noise)[0, :noise_chunk_length, :]
                 else:
                     actions_noise = agent.sample_actions(obs_dict)
-<<<<<<< HEAD
                     actions_noise = np.asarray(actions_noise).reshape(action_chunk_shape)
                     base_noise = jax.numpy.asarray(actions_noise[None])
 
                 noise = pad_noise_to_horizon(base_noise)
 
                 actions = np.asarray(agent_dp.infer(obs_pi_zero, noise=np.asarray(noise))["actions"])
-=======
-                    actions_noise = np.reshape(actions_noise, (noise_chunk_length, action_dim))
-                    noise = np.repeat(actions_noise[-1:, :], 50 - actions_noise.shape[0], axis=0)
-                    noise = jax.numpy.concatenate([actions_noise, noise], axis=0)[None]
-
-                actions = agent_dp.infer(obs_pi_zero, noise=noise)["actions"]
->>>>>>> 286220ea
               
             action_t = actions[t % query_frequency]
             
