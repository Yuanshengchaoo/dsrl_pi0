--- conflicted
+++ resolved
@@ -204,7 +204,6 @@
                     'state': qpos[np.newaxis, ..., np.newaxis],
                 }
                 if i == 0:
-<<<<<<< HEAD
                     base_noise = jax.random.normal(key, (1, *action_chunk_shape))
                     actions_noise = np.asarray(base_noise)[0, :noise_chunk_length, :]
                 else:
@@ -213,18 +212,6 @@
                     actions_noise = np.asarray(actions_noise).reshape(action_chunk_shape)
                     base_noise = jax.numpy.asarray(actions_noise[None])
                 noise = pad_noise_to_horizon(base_noise)
-=======
-                    noise = jax.random.normal(key, (1, noise_chunk_length, action_dim))
-                    noise_repeat = jax.numpy.repeat(noise[:, -1:, :], 10 - noise.shape[1], axis=1)
-                    noise = jax.numpy.concatenate([noise, noise_repeat], axis=1)
-                    actions_noise = noise[0, :noise_chunk_length, :]
-                else:
-                    # sac agent predicts the noise for diffusion model
-                    actions_noise = agent.sample_actions(obs_dict)
-                    actions_noise = np.reshape(actions_noise, (noise_chunk_length, action_dim))
-                    noise = np.repeat(actions_noise[-1:, :], 10 - actions_noise.shape[0], axis=0)
-                    noise = jax.numpy.concatenate([actions_noise, noise], axis=0)[None]
->>>>>>> 286220ea
                 action_list.append(actions_noise)
                 obs_list.append(obs_dict)
                 actions = np.asarray(agent_dp.infer(request_data, noise=np.asarray(noise))["actions"])
